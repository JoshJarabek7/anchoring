import { addURL, updateURLContent, updateURLStatus, getURLByUrl, getProxies } from './db';
import TurndownService from 'turndown';

// Global state to track if crawling is in progress
let isCrawling = false;
let crawlingStopped = false;
let activeCrawlUrls: string[] = [];
// Global URL cache to prevent duplicate crawling across concurrent processes
const globalVisitedUrls = new Set<string>();
// Proxy rotation queue
const proxyQueue: string[] = [];
// Set to track which proxies are currently in use (to avoid duplicates in the queue)
const activeProxies = new Set<string>();

// Function to stop any active crawling
export const stopCrawling = (): void => {
  console.log("Stopping all crawling activities");
  crawlingStopped = true;
  isCrawling = false;
  activeCrawlUrls = [];
  // Clear all queues to ensure nothing continues
  globalVisitedUrls.clear();
  proxyQueue.length = 0;
  activeProxies.clear();
  console.log("Crawling has been stopped. Current urls being processed will finish.");
};

// Function to reset crawler state after stopping
export const resetCrawlerState = (): void => {
  console.log("Resetting crawler state");
  crawlingStopped = false;
  isCrawling = false;
  activeCrawlUrls = [];
  globalVisitedUrls.clear();
};

// Function to check if crawling is in progress
export const getCrawlingStatus = (): { isCrawling: boolean, activeCrawlUrls: string[] } => {
  // Only report as crawling if we have active URLs or the flag is explicitly set
  const actuallyIsCrawling = isCrawling && (activeCrawlUrls.length > 0 || crawlingStopped);
  
  // If we're not actually crawling but the flag says we are, reset it
  if (!actuallyIsCrawling && isCrawling) {
    console.log("No active URLs but crawling flag was set. Resetting crawler state.");
    isCrawling = false;
  }
  
  return { 
    isCrawling: actuallyIsCrawling, 
    activeCrawlUrls: [...activeCrawlUrls] 
  };
};

// Interface for crawler configuration
export interface CrawlerConfig {
  startUrl: string;
  prefixPath: string;
  antiPaths: string[];
  antiKeywords: string[];
  sessionId: number;
  maxConcurrentRequests?: number; // Optional param for controlling parallelism
  unlimitedParallelism?: boolean; // Optional param to enable unlimited parallelism
  skipProcessedUrls?: boolean;    // Optional param to control whether to skip processed URLs
  crawlPendingOnly?: boolean;     // Optional param to control whether to only crawl pending URLs
}

// Function to check if URL should be crawled based on config
export const shouldCrawlURL = (url: string, config: CrawlerConfig): boolean => {
  // Check if URL is null, undefined, or empty
  if (!url || url.trim() === '') {
    console.log(`Rejecting invalid URL: ${url}`);
    return false;
  }

  try {
    // Try to parse the URL to validate it
    new URL(url);
  } catch (e) {
    console.log(`Rejecting malformed URL: ${url}`);
    return false;
  }
  
  // Check if URL starts with the prefix path
  if (!url.startsWith(config.prefixPath)) {
    console.log(`URL not matching prefix. URL: ${url}, Prefix: ${config.prefixPath}`);
    return false;
  }
  
  // Check if URL contains any anti-paths
  if (config.antiPaths.length > 0 && config.antiPaths.some(path => {
    if (path && path.trim() !== '' && url.includes(path)) {
      console.log(`URL contains excluded path. URL: ${url}, Excluded Path: ${path}`);
      return true;
    }
    return false;
  })) {
    return false;
  }
  
  // Check if URL contains any anti-keywords
  if (config.antiKeywords.length > 0 && config.antiKeywords.some(keyword => {
    if (keyword && keyword.trim() !== '' && url.includes(keyword)) {
      console.log(`URL contains excluded keyword. URL: ${url}, Excluded Keyword: ${keyword}`);
      return true;
    }
    return false;
  })) {
    return false;
  }
  
  return true;
};

// Function to extract links from HTML content
export const extractLinks = (html: string, baseUrl: string): string[] => {
  const parser = new DOMParser();
  const doc = parser.parseFromString(html, 'text/html');
  
  const links = Array.from(doc.querySelectorAll('a[href]'))
    .map(link => {
      const href = link.getAttribute('href');
      if (!href) return null;
      
      try {
        // Convert relative URLs to absolute
        return new URL(href, baseUrl).href;
      } catch (e) {
        return null;
      }
    })
    .filter((link): link is string => link !== null);
  
  // Return unique links
  return [...new Set(links)];
};

// Function to initialize proxy queue
export const initializeProxyQueue = async () => {
  // Clear existing queue
  proxyQueue.length = 0;
  activeProxies.clear();
  
  // Get all available proxies from DB
  const proxies = await getProxiesForQueue();
  if (proxies && proxies.length > 0) {
    // Add all proxies to queue
    proxies.forEach(proxy => {
      if (proxy.url && !proxyQueue.includes(proxy.url)) {
        proxyQueue.push(proxy.url);
      }
    });
    console.log(`Initialized proxy queue with ${proxyQueue.length} proxies`);
  } else {
    console.log("No proxies found in database");
  }
};

// Helper function to get all proxies
const getProxiesForQueue = async () => {
  try {
    const proxies = await getProxies();
    return proxies.filter(p => p.status === 'active');
  } catch (error) {
    console.error("Error getting proxies for queue:", error);
    return [];
  }
};

// Function to fetch HTML content from a URL with headless Chrome
export const fetchWithProxy = async (url: string): Promise<string> => {
  try {
    // Get a proxy from the queue or refill if empty
    let proxyUrl: string | undefined;
    
    // If queue is empty, try to refill it
    if (proxyQueue.length === 0) {
      await initializeProxyQueue();
    }
    
    if (proxyQueue.length > 0) {
      // Pop from the left (shift)
      proxyUrl = proxyQueue.shift();
      console.log(`Using proxy ${proxyUrl} for ${url}`);
      
      // Mark as active
      if (proxyUrl) {
        activeProxies.add(proxyUrl);
      }
      
      // We'll add it back to the queue after use
      setTimeout(() => {
        if (proxyUrl) {
          // Remove from active set
          activeProxies.delete(proxyUrl);
          
          // Add back to end of queue
          if (!proxyQueue.includes(proxyUrl)) {
            proxyQueue.push(proxyUrl);
            console.log(`Returned proxy ${proxyUrl} to queue`);
          }
        }
      }, 5000); // 5 second delay before reusing
    } else {
      console.log("No proxies available, proceeding without proxy");
    }
    
    // Always use headless browser for all sites to handle JavaScript and avoid CORS issues
    // In the future, we could actually use the proxy in a headless browser session
    return await fetchWithHeadlessBrowser(url);
  } catch (error) {
    console.error(`Error fetching ${url}:`, error);
    
    // Fallback to regular fetch if headless browser fails
    console.log(`Falling back to regular fetch for ${url}`);
    try {
      // Fallback to direct fetch
      const controller = new AbortController();
      const timeoutId = setTimeout(() => controller.abort(), 30000); // 30 seconds timeout
      
      const response = await fetch(url, {
        method: 'GET',
        signal: controller.signal,
        headers: {
          'User-Agent': 'Mozilla/5.0 (Windows NT 10.0; Win64; x64) AppleWebKit/537.36 (KHTML, like Gecko) Chrome/91.0.4472.124 Safari/537.36'
        }
      });
      
      clearTimeout(timeoutId);
      
      if (!response.ok) {
        throw new Error(`Failed to fetch ${url}: ${response.status} ${response.statusText}`);
      }
      
      return await response.text();
    } catch (fallbackError) {
      console.error(`Fallback fetch also failed for ${url}:`, fallbackError);
      throw new Error(`Failed to fetch ${url} with both headless browser and direct fetch: ${error}`);
    }
  }
};

/**
 * Fetch a URL using a headless browser to handle JavaScript-rendered content
 */
export const fetchWithHeadlessBrowser = async (url: string): Promise<string> => {
  try {
    console.log(`Using headless browser to fetch: ${url}`);
    
    try {
      // Use Tauri invoke to call the Rust function
      const { invoke } = await import('@tauri-apps/api/core');
      const html = await invoke('fetch_with_headless_browser', { url });
      
      if (!html || typeof html !== 'string' || html.length < 10) {
        throw new Error(`Empty or invalid response from headless browser fetch for ${url}`);
      }
      
      console.log(`Successfully fetched content from ${url} (${html.length} bytes)`);
      return html as string;
    } catch (tauriError) {
      console.error(`Tauri command error: ${tauriError}`);
      throw new Error(`Failed to fetch ${url} with headless browser. Error: ${tauriError}`);
    }
  } catch (error) {
    console.error(`Error fetching with headless browser: ${url}`, error);
    throw error;
  }
};

/**
 * Convert HTML to Markdown using Rust implementation
 */
export const convertToMarkdown = async (html: string): Promise<string> => {
  console.log("================================");
  console.log("HTML TO MARKDOWN CONVERSION");
  console.log("================================");
  console.log(`HTML content length: ${html.length} characters`);
  console.log(`HTML content preview: ${html.substring(0, 100)}...`);
  
  const startTime = performance.now();
  
  try {
    // Use the Rust implementation via Tauri command
    console.log("Using Rust implementation for HTML-to-Markdown conversion");
    
    try {
      // Import Tauri invoke
      const { invoke } = await import('@tauri-apps/api/core');
      
      // Call the Rust function
      const markdown = await invoke('convert_html_to_markdown', { html }) as string;
      
      const endTime = performance.now();
      console.log(`✅ HTML to Markdown conversion completed in ${(endTime - startTime).toFixed(2)}ms`);
      console.log(`Markdown length: ${markdown.length} characters`);
      console.log(`Markdown preview: ${markdown.substring(0, 100)}...`);
      
      return markdown;
    } catch (tauriError) {
      console.error(`Tauri command error:`, tauriError);
      
      // Fallback to JS implementation if Rust version fails
      console.log("Falling back to JS implementation due to error");
      return fallbackConvertHtmlToMarkdown(html);
    }
  } catch (error) {
    const endTime = performance.now();
    console.error(`❌ HTML to Markdown conversion FAILED in ${(endTime - startTime).toFixed(2)}ms:`, error);
    throw error;
  }
};

/**
 * Fallback JavaScript HTML to Markdown conversion
 * Only used if the Rust implementation fails
 */
function fallbackConvertHtmlToMarkdown(html: string): string {
  console.log("Converting HTML to Markdown with Turndown (fallback)");
  // Create an instance of TurndownService
  const turndownService = new TurndownService({
    headingStyle: 'atx',
    codeBlockStyle: 'fenced',
    emDelimiter: '*',
    hr: '---',
    bulletListMarker: '-'
  });
  
  // Add performance improvement rules
  turndownService.remove(['script', 'style', 'noscript', 'iframe']);
  
  // Directly use turndown
  return turndownService.turndown(html);
};

// Main crawler function
export const crawlURL = async (url: string, config: CrawlerConfig): Promise<string[]> => {
  try {
    // Check if we already have this URL in the DB before processing
    const existingUrl = await getURLByUrl(config.sessionId, url);
    
<<<<<<< HEAD
    // If URL already exists and is already processed, don't reprocess it
    if (existingUrl && (existingUrl.status === 'crawled' || existingUrl.status === 'processed')) {
      console.log(`Skipping already processed URL: ${url} (status: ${existingUrl.status})`);
      return [];
=======
    // Only skip URLs based on user configuration
    if (existingUrl) {
      // Skip processed URLs if skipProcessedUrls is true
      if (config.skipProcessedUrls && existingUrl.status === 'processed') {
        console.log(`Skipping already processed URL (skipProcessedUrls is true): ${url}`);
        return [];
      }
      
      // Skip non-pending URLs if crawlPendingOnly is true
      if (config.crawlPendingOnly && existingUrl.status !== 'pending') {
        console.log(`Skipping non-pending URL (crawlPendingOnly is true): ${url} (status: ${existingUrl.status})`);
        return [];
      }
      
      // Allow re-crawling of URLs with any status if no skip flags are set
>>>>>>> 87cedb2d
    }
    
    // Add or update URL in database with pending status
    if (existingUrl && existingUrl.id) {
      await updateURLStatus(existingUrl.id, 'pending');
    } else {
      await addURL({
        session_id: config.sessionId,
        url,
        status: 'pending'
      });
    }
    
    // Fetch HTML content
    const html = await fetchWithProxy(url);
    
    // Convert to markdown (now fully async with Rust implementation)
    const markdown = await convertToMarkdown(html);
    
    // Update URL in database with content
    const urlObj = await getURLByUrl(config.sessionId, url);
    if (urlObj && urlObj.id) {
      await updateURLContent(urlObj.id, html, markdown);
      await updateURLStatus(urlObj.id, 'crawled');
    }
    
    // Extract links for further crawling
    const links = extractLinks(html, url);
    
    // Filter links based on crawler config
    const validLinks = links.filter(link => shouldCrawlURL(link, config));
    
    console.log(`Found ${links.length} links, ${validLinks.length} match criteria for URL: ${url}`);
    
    return validLinks;
  } catch (error) {
    console.error(`Error crawling ${url}:`, error);
    const urlObj = await getURLByUrl(config.sessionId, url);
    if (urlObj && urlObj.id) {
      await updateURLStatus(urlObj.id, 'error');
    }
    return [];
  }
};

// Function to start the crawler with a given configuration
export const startCrawler = async (config: CrawlerConfig): Promise<void> => {
  // Check if crawling was stopped - don't restart if requested to stop
  if (crawlingStopped) {
    console.log("Crawling was previously stopped. Not starting new crawler. Reset required.");
    return;
  }
  
  // Log important configuration details at start
  console.log("----------- CRAWLER CONFIGURATION -----------");
  console.log(`Start URL: ${config.startUrl}`);
  console.log(`Prefix Path: ${config.prefixPath}`);
  console.log(`Anti-Paths: ${config.antiPaths.join(', ')}`);
  console.log(`Anti-Keywords: ${config.antiKeywords.join(', ')}`);
  console.log(`Unlimited Parallelism: ${config.unlimitedParallelism}`);
  console.log(`Session ID: ${config.sessionId}`);
  console.log("-------------------------------------------");
  
  // Set crawling state
  isCrawling = true;
  crawlingStopped = false;
  
  // Check if we need to reset global visited URLs 
  // Only reset when starting a new crawler session, not when using multiple parallel crawlers
  if (activeCrawlUrls.length === 0) {
    console.log("Starting new crawler session, clearing global visited URLs cache");
    globalVisitedUrls.clear();
    
    // Initialize proxy queue if this is a new crawler session
    await initializeProxyQueue();
  } else {
    console.log(`Adding to existing crawler session with ${globalVisitedUrls.size} known URLs`);
  }
  
  // Set up parallelism
  const DEFAULT_CONCURRENCY = 4; // Default to 4 parallel requests
  const MAX_SAFE_CONCURRENT = 20; // More reasonable maximum to avoid overwhelming
  
  // Determine concurrency based on config
  let concurrency = DEFAULT_CONCURRENCY;
  
  if (config.unlimitedParallelism) {
    // Use a more reasonable "unlimited" value to avoid performance issues
    concurrency = MAX_SAFE_CONCURRENT; 
    console.log(`Crawler using high parallelism (${concurrency} concurrent requests)`);
  } else if (config.maxConcurrentRequests) {
    // Cap at safe maximum to avoid performance degradation
    concurrency = Math.min(config.maxConcurrentRequests, MAX_SAFE_CONCURRENT);
    console.log(`Crawler using ${concurrency} concurrent requests (capped at ${MAX_SAFE_CONCURRENT})`);
  } else {
    console.log(`Crawler using default concurrency: ${concurrency} concurrent requests`);
  }
  
  // Use a Set for queue to ensure URLs are unique
  const queueSet = new Set<string>();
  // Only add the startUrl if it passes our crawling criteria
  if (shouldCrawlURL(config.startUrl, config)) {
    queueSet.add(config.startUrl);
  } else {
    console.warn(`Starting URL ${config.startUrl} does not match crawling criteria. Check your configuration.`);
    return; // Exit early if the start URL doesn't match the criteria
  }
  
  // Convert to array for easier manipulation
  const queue: string[] = Array.from(queueSet);
  const visited = new Set<string>();
  const inProgress = new Set<string>();
  
  // Add the starting URL to database
  await addURL({
    session_id: config.sessionId,
    url: config.startUrl,
    status: 'pending'
  });
  
  // First check the DB for any URLs that are already crawled
  // to avoid recrawling them
  console.log("Loading already crawled URLs from database...");
  try {
    // Import the module for getting URLs
    const { getURLs } = await import('./db');
    
    // Get all URLs from the database for this session
    const existingUrls = await getURLs(config.sessionId);
    
    // Use a Set for the queue to ensure uniqueness
    const queueSet = new Set<string>();
    
    // Always add start URL to the queue, regardless of tracking status
    console.log(`Always adding start URL to queue: ${config.startUrl}`);
    queueSet.add(config.startUrl);
    
    // Add existing URLs to appropriate tracking sets
    let pendingCount = 0;
    
    // First, populate global tracking for ALL URLs to prevent duplicates across processes
    for (const urlObj of existingUrls) {
      // Always add to global tracking (including start URL)
      globalVisitedUrls.add(urlObj.url);
    }
    
    // Then process each URL for the current crawl session
    for (const urlObj of existingUrls) {
      // Check if it's the start URL - special case
      const isStartUrl = (urlObj.url === config.startUrl);
      
      if ((urlObj.status === 'crawled' || urlObj.status === 'error' || urlObj.status === 'processed') && !isStartUrl) {
        // If already processed and not the start URL, mark as visited and don't recrawl
        console.log(`Skipping already processed URL: ${urlObj.url} (status: ${urlObj.status})`);
        visited.add(urlObj.url);
      } else if (urlObj.status === 'pending' || isStartUrl) {
        // Only add to queue if it passes the criteria check
        if (shouldCrawlURL(urlObj.url, config)) {
          console.log(`Adding pending URL to queue: ${urlObj.url}`);
          queueSet.add(urlObj.url);
          pendingCount++;
        } else {
          console.log(`Skipping pending URL that doesn't match criteria: ${urlObj.url}`);
          // Update status to avoid processing in the future
          try {
            if (urlObj.id) {
              await updateURLStatus(urlObj.id, 'error');
            }
          } catch (err) {
            console.error(`Error updating URL status: ${urlObj.url}`, err);
          }
        }
      }
    }
    
    // Convert the queueSet to an array for processing
    const queue: string[] = Array.from(queueSet);
    
    console.log(`Loaded ${visited.size} processed and ${pendingCount} pending URLs from database`);
    
    // Debugging: Check if startUrl is in the queue
    if (queue.includes(config.startUrl)) {
      console.log(`Start URL ${config.startUrl} is in the queue`);
    } else {
      console.log(`Start URL ${config.startUrl} is NOT in the queue!`);
      
      // Force add the start URL to the queue if it's not there
      if (shouldCrawlURL(config.startUrl, config)) {
        console.log(`Forcing start URL ${config.startUrl} into the queue`);
        queue.push(config.startUrl);
      } else {
        console.log(`Cannot add start URL ${config.startUrl} to queue because it doesn't match criteria`);
      }
    }
  } catch (error) {
    console.error("Error loading existing URLs:", error);
  }
  
  console.log(`Starting crawler with concurrency of ${concurrency}`);
  
  // Process queue with parallelism
  while ((queue.length > 0 || inProgress.size > 0) && !crawlingStopped) {
    // Log crawler status periodically
    if (queue.length > 0 || inProgress.size > 0) {
      console.log(`Crawler status: ${inProgress.size} in progress, ${queue.length} queued, ${visited.size} visited, ${globalVisitedUrls.size} globally tracked, prefix: ${config.prefixPath}`);
      
      // Detailed logging for in-progress URLs
      if (inProgress.size > 0) {
        console.log(`In progress URLs: ${Array.from(inProgress).slice(0, 3).join(', ')}${inProgress.size > 3 ? ` and ${inProgress.size - 3} more...` : ''}`);
      }
    }
    
    // Check for stop signal before processing more URLs
    if (crawlingStopped) {
      console.log("Stop signal detected, exiting crawler processing loop");
      break;
    }
    
    // Fill the processing queue up to concurrency limit
    while (inProgress.size < concurrency && queue.length > 0 && !crawlingStopped) {
      // Check for stop signal before each URL
      if (crawlingStopped) {
        console.log("Stop signal detected during queue processing, breaking");
        break;
      }
      
      const url = queue.shift()!;
      
      // Check if this is the start URL - special case
      const isStartUrl = (url === config.startUrl);
      
      // Skip if already visited or in progress - but always process the start URL
      if (!isStartUrl && (visited.has(url) || inProgress.has(url) || globalVisitedUrls.has(url))) {
        console.log(`Skipping already visited/in-progress URL: ${url}`);
        continue;
      }
      
      // Double check that URL still matches criteria (could have changed since being added to queue)
      if (!shouldCrawlURL(url, config)) {
        console.log(`URL no longer matches criteria, skipping: ${url}`);
        visited.add(url);
        globalVisitedUrls.add(url);
        continue;
      }
      
      // Double-check URL in database to avoid race conditions
      try {
        const urlObj = await getURLByUrl(config.sessionId, url);
        
        // Check if this is the start URL - special case
        const isStartUrl = (url === config.startUrl);

        // If URL exists and is already processed, mark as visited and skip (unless it's the start URL)
        if (!isStartUrl && urlObj && (urlObj.status === 'crawled' || urlObj.status === 'processed')) {
          console.log(`Skipping already processed URL from DB check: ${url} (status: ${urlObj.status})`);
          visited.add(url);
          globalVisitedUrls.add(url);
          continue;
        }
        
        // If it's the start URL, always process it regardless of status
        if (isStartUrl) {
          console.log(`Processing start URL regardless of status: ${url}`);
        }
      } catch (err) {
        console.error(`Error checking URL status in DB: ${url}`, err);
      }
      
      // Mark as in progress in both local and global state
      inProgress.add(url);
      visited.add(url);
      globalVisitedUrls.add(url);
      
      // Process URL in the background (don't await)
      (async (currentUrl) => {
        try {
          // Add to active crawl URLs
          activeCrawlUrls.push(currentUrl);
          
          // Check if we should stop crawling - at the start of processing
          if (crawlingStopped) {
            console.log(`Skipping crawl of ${currentUrl} due to stop request`);
            inProgress.delete(currentUrl);
            const urlIndex = activeCrawlUrls.indexOf(currentUrl);
            if (urlIndex !== -1) activeCrawlUrls.splice(urlIndex, 1);
            // Make sure this URL is properly tracked so we don't try to process it again
            visited.add(currentUrl);
            return;
          }
          
          console.log(`Crawling ${currentUrl}`);
          const newLinks = await crawlURL(currentUrl, config);
          
          // If crawling has been stopped, don't enqueue new links
          if (!crawlingStopped) {
            // Add valid links to queue
            for (const link of newLinks) {
              // IMPORTANT: Check global tracking first to prevent race conditions across processes
              if (globalVisitedUrls.has(link)) {
                console.log(`Skipping already tracked URL in global set: ${link}`);
                continue;
              }
              
              // Mark in global tracking immediately to prevent other crawlers from adding it
              globalVisitedUrls.add(link);
              
              // Check local tracking after securing in global set
              if (visited.has(link) || inProgress.has(link) || queue.includes(link)) {
                console.log(`Skipping already known URL in local tracking: ${link}`);
                continue;
              }
              
              // Double check it matches crawl criteria
              if (!shouldCrawlURL(link, config)) {
                console.log(`URL doesn't match crawl criteria, skipping: ${link}`);
                visited.add(link);
                continue;
              }
              
              // Check if URL exists in database before adding
              try {
                const urlObj = await getURLByUrl(config.sessionId, link);
                
                // If URL exists in any state, mark it as visited
                if (urlObj) {
                  console.log(`URL exists in DB with status ${urlObj.status}: ${link}`);
                  visited.add(link);
                  
<<<<<<< HEAD
                  // Only add to queue if it's still pending or errored
                  if (urlObj.status === 'pending' || urlObj.status === 'error') {
                    console.log(`Adding existing ${urlObj.status} URL to queue: ${link}`);
=======
                  // Only add to queue if it's still pending and we should crawl pending
                  if (urlObj.status === 'pending' && (!config.skipProcessedUrls || !config.crawlPendingOnly)) {
                    console.log(`Adding existing pending URL to queue: ${link}`);
>>>>>>> 87cedb2d
                    if (!queue.includes(link)) {
                      queue.push(link);
                    }
                  } else {
                    console.log(`Skipping URL with status ${urlObj.status}: ${link}`);
                  }
                  continue;
                }
              } catch (err) {
                console.error(`Error checking URL status in DB: ${link}`, err);
              }
              
              // If we get here, URL is new and not in DB yet
              console.log(`Adding new URL to queue: ${link}`);
              
              // Add to queue
              queue.push(link);
              
              // Add to database with pending status
              try {
                await addURL({
                  session_id: config.sessionId,
                  url: link,
                  status: 'pending'
                });
              } catch (err) {
                console.error(`Error adding URL to database: ${link}`, err);
              }
            }
          }
        } catch (error) {
          console.error(`Error processing ${currentUrl}:`, error);
        } finally {
          // Always remove from in-progress list
          inProgress.delete(currentUrl);
          
          // Remove from active crawl URLs
          const urlIndex = activeCrawlUrls.indexOf(currentUrl);
          if (urlIndex !== -1) activeCrawlUrls.splice(urlIndex, 1);
        }
      })(url);
    }
    
    // Check if the crawler has been stopped before waiting
    if (crawlingStopped) break;
    
    // Wait a bit before checking the queue again
    await new Promise(resolve => setTimeout(resolve, 100));
  }
  
  // Reset crawling state
  isCrawling = false;
  activeCrawlUrls = [];
  
  // If crawling was stopped, log it
  if (crawlingStopped) {
    console.log("Crawling was stopped manually");
    crawlingStopped = false;
  }
  
  console.log(`Crawling complete, visited ${visited.size} URLs`);
};<|MERGE_RESOLUTION|>--- conflicted
+++ resolved
@@ -338,12 +338,6 @@
     // Check if we already have this URL in the DB before processing
     const existingUrl = await getURLByUrl(config.sessionId, url);
     
-<<<<<<< HEAD
-    // If URL already exists and is already processed, don't reprocess it
-    if (existingUrl && (existingUrl.status === 'crawled' || existingUrl.status === 'processed')) {
-      console.log(`Skipping already processed URL: ${url} (status: ${existingUrl.status})`);
-      return [];
-=======
     // Only skip URLs based on user configuration
     if (existingUrl) {
       // Skip processed URLs if skipProcessedUrls is true
@@ -359,7 +353,6 @@
       }
       
       // Allow re-crawling of URLs with any status if no skip flags are set
->>>>>>> 87cedb2d
     }
     
     // Add or update URL in database with pending status
@@ -688,15 +681,9 @@
                   console.log(`URL exists in DB with status ${urlObj.status}: ${link}`);
                   visited.add(link);
                   
-<<<<<<< HEAD
-                  // Only add to queue if it's still pending or errored
-                  if (urlObj.status === 'pending' || urlObj.status === 'error') {
-                    console.log(`Adding existing ${urlObj.status} URL to queue: ${link}`);
-=======
                   // Only add to queue if it's still pending and we should crawl pending
                   if (urlObj.status === 'pending' && (!config.skipProcessedUrls || !config.crawlPendingOnly)) {
                     console.log(`Adding existing pending URL to queue: ${link}`);
->>>>>>> 87cedb2d
                     if (!queue.includes(link)) {
                       queue.push(link);
                     }
