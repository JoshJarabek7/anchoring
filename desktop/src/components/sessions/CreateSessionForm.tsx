import { useState } from "react";
import { useForm } from "react-hook-form";
import { z } from "zod";
import { zodResolver } from "@hookform/resolvers/zod";

import { Button } from "../ui/button";
import { Input } from "../ui/input";
import { Label } from "../ui/label";
import { Card, CardContent, CardDescription, CardFooter, CardHeader, CardTitle } from "../ui/card";
import { createSession, CrawlSession } from "../../lib/db";

interface CreateSessionFormProps {
  onSessionCreated: (session: CrawlSession) => void;
  onCancel: () => void;
}

const formSchema = z.object({
  title: z.string().min(1, "Title is required"),
  version: z.string().optional(),
});

type FormData = z.infer<typeof formSchema>;

export default function CreateSessionForm({ 
  onSessionCreated, 
  onCancel 
}: CreateSessionFormProps) {
  const [submitting, setSubmitting] = useState(false);
  const [titleValue, setTitleValue] = useState("");
  const [versionValue, setVersionValue] = useState("");
  
  const form = useForm<FormData>({
    resolver: zodResolver(formSchema),
    defaultValues: {
      title: "",
      version: "",
    },
    mode: "all",
  });
  
  const onSubmit = async (data: FormData) => {
    try {
      setSubmitting(true);
      console.log("Creating session with data:", data);
      
      // Additional validation and prepare data
      if (!titleValue || titleValue.trim() === "") {
        throw new Error("Title is required");
      }
      
      // Create session with manually prepared data
      const sessionData = {
        title: titleValue.trim(),
<<<<<<< HEAD
        version: versionValue.trim(),
        chroma_path: '/tmp/chroma' // Default chroma path matching Docker volume
=======
        version: versionValue.trim()
>>>>>>> bdcaca17
      };
      
      console.log("Submitting session data:", sessionData);
      const session = await createSession(sessionData);
      
      console.log("Session created successfully:", session);
      onSessionCreated(session);
    } catch (error) {
      console.error("Failed to create session:", error);
      alert("Failed to create session. Please try again. Error: " + String(error));
    } finally {
      setSubmitting(false);
    }
  };
  
  return (
    <Card className="w-full">
      <CardHeader>
        <CardTitle>Create New Session</CardTitle>
        <CardDescription>Create a new documentation crawl session.</CardDescription>
      </CardHeader>
      <form onSubmit={form.handleSubmit((data) => {
        console.log("Form submit event triggered with validated data:", data);
        onSubmit(data);
      })}>
        <CardContent className="space-y-4">
          <div className="space-y-2">
            <Label htmlFor="title">Title <span className="text-red-500">*</span></Label>
            <Input
              id="title"
              placeholder="e.g., Tauri V2 Documentation"
              value={titleValue}
              onChange={(e) => {
                const value = e.target.value;
                setTitleValue(value);
                form.setValue("title", value);
              }}
            />
            {form.formState.errors.title?.message && (
              <p className="text-sm text-red-500">
                {form.formState.errors.title.message}
              </p>
            )}
          </div>
          
          <div className="space-y-2">
            <Label htmlFor="version">Version (Optional)</Label>
            <Input
              id="version"
              placeholder="e.g., 2.0.0"
              value={versionValue}
              onChange={(e) => {
                const value = e.target.value;
                setVersionValue(value);
                form.setValue("version", value);
              }}
            />
          </div>
          
          {/* ChromaDB path field removed - no longer needed */}
        </CardContent>
        <CardFooter className="flex justify-between">
          <Button 
            type="button" 
            variant="outline"
            onClick={onCancel}
            disabled={submitting}
          >
            Cancel
          </Button>
          <Button 
            type="submit"
            disabled={submitting || !titleValue.trim()}
          >
            {submitting ? "Creating..." : "Create Session"}
          </Button>
        </CardFooter>
      </form>
    </Card>
  );
}<|MERGE_RESOLUTION|>--- conflicted
+++ resolved
@@ -51,12 +51,8 @@
       // Create session with manually prepared data
       const sessionData = {
         title: titleValue.trim(),
-<<<<<<< HEAD
         version: versionValue.trim(),
-        chroma_path: '/tmp/chroma' // Default chroma path matching Docker volume
-=======
-        version: versionValue.trim()
->>>>>>> bdcaca17
+        chroma_path: "chroma" // Default chroma path
       };
       
       console.log("Submitting session data:", sessionData);
